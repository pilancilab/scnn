--- conflicted
+++ resolved
@@ -258,7 +258,6 @@
 
     supported_solvers: List[str] = ["ecos", "cvxopt", "scs", "gurobi", "mosek"]
 
-<<<<<<< HEAD
     def __init__(
         self,
         model: Model,
@@ -266,9 +265,6 @@
         solver_kwargs={},
         clean_sol=False,
     ):
-=======
-    def __init__(self, model: Model, solver, solver_kwargs={}, clean_sol=False):
->>>>>>> 79136f9f
         """
         Args:
             model: the model to be optimized. It will be checked for
