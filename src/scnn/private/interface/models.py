"""Convert models from :module:`scnn.models` into internal representations
and vice versa."""

from typing import Optional, List, Tuple

import numpy as np

import lab

from scnn.regularizers import (
    Regularizer,
    NeuronGL1,
    SkipNeuronGL1,
    FeatureGL1,
    L2,
    L1,
)

from scnn.models import (
    Model,
    LinearModel,
    ConvexGatedReLU,
    NonConvexGatedReLU,
    ConvexReLU,
    NonConvexReLU,
)

from scnn.private.models import (
    ConvexMLP,
    SkipMLP,
    AL_MLP,
    SkipALMLP,
    GroupL1Regularizer,
    SkipGroupL1Regularizer,
    FeatureGroupL1Regularizer,
    L2Regularizer,
    L1Regularizer,
    LinearRegression,
    grelu_solution_mapping,
    relu_solution_mapping,
)
from scnn.activations import compute_activation_patterns

from scnn.private.models import Model as InternalModel
from scnn.private.models import Regularizer as InternalRegularizer


def build_internal_regularizer(
    regularizer: Optional[Regularizer] = None,
) -> InternalRegularizer:
    """Convert public-facing regularizer objects into private implementations.

    Args:
        regularizer: a regularizer object from the public API.

    Returns:
        An internal regularizer object with the same state as the public regularizer.
    """
    reg: Optional[InternalRegularizer] = None

    lam = 0.0
    if regularizer is not None:
        lam = regularizer.lam

    if isinstance(regularizer, NeuronGL1):
        reg = GroupL1Regularizer(lam)
    elif isinstance(regularizer, SkipNeuronGL1):
        reg = SkipGroupL1Regularizer(lam, regularizer.skip_lam)
    elif isinstance(regularizer, FeatureGL1):
        reg = FeatureGroupL1Regularizer(lam)
    elif isinstance(regularizer, L2):
        reg = L2Regularizer(lam)
    elif isinstance(regularizer, L1):
        reg = L1Regularizer(lam)

    return reg


def build_internal_model(
    model: Model, regularizer: Regularizer, X_train: lab.Tensor
) -> InternalModel:
    """Convert public-facing model objects into private implementations.

    Args:
        model: a model object from the public API.
        regularizer: a regularizer object from the public API.
        X_train: the :math:`n \\times d` training set.

    Returns:
        An internal model object with the same state as the public model.
    """
    assert isinstance(model, (LinearModel, ConvexReLU, ConvexGatedReLU))

    internal_model: InternalModel
    d, c = model.d + model.bias, model.c
    internal_reg = build_internal_regularizer(regularizer)

    if isinstance(model, LinearModel):
        return LinearRegression(d, c, regularizer=internal_reg)

    # TODO: handle gate biases properly.

    D, G = lab.all_to_tensor(
        compute_activation_patterns(
            lab.to_np(X_train),
            model.G,
            bias=model.bias,
        ),
        dtype=lab.get_dtype(),
    )

    if isinstance(model, ConvexReLU):
        if model.skip_connection:
            model_class = SkipALMLP
        else:
            model_class = AL_MLP

        internal_model = model_class(
            d,
            D,
            G,
            "einsum",
            delta=1000,
            regularizer=internal_reg,
            c=c,
        )
    elif isinstance(model, ConvexGatedReLU):
        if model.skip_connection:
            model_class = SkipMLP
        else:
            model_class = ConvexMLP

        internal_model = model_class(d, D, G, "einsum", regularizer=internal_reg, c=c)
    else:
        raise ValueError(f"Model object {model} not supported.")

    internal_model._bias = model.bias
    internal_model._skip_connection = model.skip_connection

    return internal_model


def extract_bias(weights: lab.Tensor, bias: bool = False) -> List[np.ndarray]:
    """Extract optional bias columns from model weights.

    Args:
        weights: the weights or parameters of the model.
        bias: whether or not the weights contain a bias term.

    Returns
    """
    weights = lab.to_np(weights)

    if bias:
        return [weights[..., 0:-1], weights[..., -1]]
    else:
        return [weights]


def extract_gates_bias(
    G: lab.Tensor, bias: bool = False
) -> Tuple[np.ndarray, Optional[np.ndarray]]:

    G = lab.to_np(G)
<<<<<<< HEAD
    p = G.shape[-1]

=======
    _, p = G.shape
>>>>>>> 3d115f33
    if bias:
        return (G[0:-1], G[-1])
    else:
        return (G, np.zeros(p))
<<<<<<< HEAD
=======


def extract_skip_connection(
    internal_model: InternalModel, skip_connection: bool = False
) -> Tuple[lab.Tensor, List[np.ndarray]]:

    weights = internal_model.weights
    skip_weights = []
    if skip_connection:
        weights, sw = internal_model.get_weights()
        skip_weights = extract_bias(sw, bias=internal_model._bias)

    return weights, skip_weights
>>>>>>> 3d115f33


def update_public_model(model: Model, internal_model: InternalModel) -> Model:
    """Update public-facing model object to match state of internal model.

    Args:
        model: the public-facing model.
        internal_model: the internal model object.

    Returns:
        The updated public-facing model.
    """
    # update neuron count
    model.p = internal_model.p

    if isinstance(model, ConvexGatedReLU):
        assert isinstance(internal_model, ConvexMLP)

        weights, skip_weights = extract_skip_connection(
            internal_model,
            model.skip_connection,
        )

        model.set_parameters(
            extract_bias(weights, model.bias) + skip_weights,
        )
        model.G, model.G_bias = extract_gates_bias(
            internal_model.U,
            model.bias,
        )
    elif isinstance(model, ConvexReLU):
        assert isinstance(internal_model, AL_MLP)

        weights, skip_weights = extract_skip_connection(
            internal_model,
            model.skip_connection,
        )

        model.set_parameters(
            extract_bias(weights[0], model.bias)
            + extract_bias(weights[1], model.bias)
            + skip_weights
        )

        model.G, model.G_bias = extract_gates_bias(internal_model.U, model.bias)

        model.dual_parameters = [
            internal_model.i_multipliers[0],
            internal_model.i_multipliers[1],
        ]
    elif isinstance(model, LinearModel):
        model.set_parameters(extract_bias(internal_model.weights, model.bias))

    return model


def get_nc_formulation(
    internal_model: InternalModel,
) -> Model:
    """Construct a public-facing model from an internal model representation.

    Args:
        internal_model: the internal model.
        bias: whether or not the model contains a bias.

    Returns:
        A public-facing model with identical state.
    """
    bias = internal_model._bias
    skip_connection = internal_model._skip_connection

    nc_model: Model

    if not isinstance(internal_model, AL_MLP):

        weights, skip_weights = extract_skip_connection(
            internal_model,
            skip_connection,
        )

        w1, w2, G = grelu_solution_mapping(
            weights,
            internal_model.U,
            remove_sparse=True,
        )

        G, G_bias = extract_gates_bias(G, bias)
        nc_model = NonConvexGatedReLU(
            G,
            internal_model.c,
            bias=bias,
            G_bias=G_bias,
            skip_connection=skip_connection,
        )

        parameters = extract_bias(w1, bias) + extract_bias(w2, False)
        nc_model.set_parameters(parameters + skip_weights)

    elif isinstance(internal_model, AL_MLP):
        d = internal_model.d

        if bias:
            d = d - 1

        weights, skip_weights = extract_skip_connection(
            internal_model,
            skip_connection,
        )

        w1, w2 = relu_solution_mapping(
            weights,
            internal_model.U,
            remove_sparse=True,
        )
        nc_model = NonConvexReLU(
            d, w1.shape[0], internal_model.c, bias=bias, skip_connection=skip_connection
        )
        parameters = extract_bias(w1, bias) + extract_bias(w2, False)
        nc_model.set_parameters(parameters + skip_weights)

    elif isinstance(internal_model, LinearRegression):
        nc_model = LinearModel(internal_model.d, internal_model.c, bias=bias)
        nc_model.parameters = extract_bias(internal_model.weights, bias)
    else:
        raise ValueError(f"Model {internal_model} not supported.")

    return nc_model<|MERGE_RESOLUTION|>--- conflicted
+++ resolved
@@ -162,18 +162,11 @@
 ) -> Tuple[np.ndarray, Optional[np.ndarray]]:
 
     G = lab.to_np(G)
-<<<<<<< HEAD
-    p = G.shape[-1]
-
-=======
     _, p = G.shape
->>>>>>> 3d115f33
     if bias:
         return (G[0:-1], G[-1])
     else:
         return (G, np.zeros(p))
-<<<<<<< HEAD
-=======
 
 
 def extract_skip_connection(
@@ -187,7 +180,6 @@
         skip_weights = extract_bias(sw, bias=internal_model._bias)
 
     return weights, skip_weights
->>>>>>> 3d115f33
 
 
 def update_public_model(model: Model, internal_model: InternalModel) -> Model:
