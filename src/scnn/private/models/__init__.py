--- conflicted
+++ resolved
@@ -13,12 +13,9 @@
 from .convex import (
     ConvexMLP,
     AL_MLP,
-<<<<<<< HEAD
     SkipMLP,
     SkipALMLP,
-=======
     DeepConvexMLP
->>>>>>> 79136f9f
 )
 
 from .decompositions import QuadraticDecomposition
@@ -55,11 +52,8 @@
     "GatedReLUMLP",
     "GatedReLULayer",
     "ConvexMLP",
-<<<<<<< HEAD
     "SkipMLP",
-=======
     "DeepConvexMLP",
->>>>>>> 79136f9f
     "AL_MLP",
     "SkipALMLP",
     "QuadraticDecomposition",
