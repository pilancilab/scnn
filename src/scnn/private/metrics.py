"""Helpers for computing metrics during optimization.

TODO:
    - Active features should not take into account inactive neurons.
"""
import timeit
from typing import Any, Dict, List, Optional, Tuple

import scnn.private.loss_functions as loss_fns
import lab
from scnn.private.models import AL_MLP, ConvexMLP, DeepConvexMLP
from scnn.private.models.model import Model
from scnn.private.interface import get_nc_formulation


def as_list(x: Any) -> List[Any]:
    """Wrap argument into a list if it is not iterable.

    :param x: a (potential) singleton to wrap in a list.
    :returns: [x] if x is not iterable and x if it is.
    """
    # don't treat strings as iterables.
    if isinstance(x, str):
        return [x]

    try:
        _ = iter(x)
        return x
    except TypeError:
        return [x]


def format_recent_metrics(
    metric_dict: Dict[str, Any],
    metrics: Tuple[List[str], List[str], List[str]],
):
    """Print the most recent metric evaluation contained in the metric log.

    :param metric_dict: a dictionary used to record metric information during optimization. This dictionary should
        be initialize by calling 'init_metrics' before being passed to this function.
    :param metrics: a tuple of the form (train_metrics, test_metrics, additional_metrics)
        specifying the metrics to be computed on the training set, test set, and data-independent
        metrics.
    """
    train_metrics, test_metrics, additional_metrics = metrics
    metric_str = ""

    for metric_name in train_metrics:
        metric_str = (
            metric_str
            + f"Train Set {metric_name}: {metric_dict['train_' + metric_name][-1]}, "
        )

    for metric_name in test_metrics:
        metric_str = (
            metric_str
            + f"Test Set {metric_name}: {metric_dict['test_' + metric_name][-1]}, "
        )

    for metric_name in additional_metrics:
        if metric_name == "subproblem_metrics":
            continue

        metric_str = metric_str + f"{metric_name}: {metric_dict[metric_name][-1]}, "

    return metric_str


def merge_metric_lists(
    lm: Tuple[List[str], List[str], List[str]],
    rm: Optional[Tuple[List[str], List[str], List[str]]] = None,
) -> Tuple[List[str], List[str], List[str]]:
    if rm is None:
        return lm

    return (
        list(set(lm[0] + rm[0])),
        list(set(lm[1] + rm[1])),
        list(set(lm[2] + rm[2])),
    )


def init_metrics(
    metric_dict: Dict[str, List[Any]],
    metrics: Tuple[List[str], List[str], List[str]],
):
    """Initialize a metric dictionary with the necessary lists. This should be
    called before using 'update_metrics'.

    :param metric_dict: a (possibly empty) dictionary used to record metric information during optimization.
    :param metrics: a tuple of the form (train_metrics, test_metrics, additional_metrics)
        specifying the metrics to be computed on the training set, test set, and data-independent
        metrics.
    :returns: metric_dict with an empty list at each training/test metric key.
    """

    train_metrics, test_metrics, additional_metrics = metrics

    for metric_name in train_metrics:
        if "train_" + metric_name not in metric_dict:
            metric_dict["train_" + metric_name] = []

    # test metrics
    for metric_name in test_metrics:
        if "test_" + metric_name not in metric_dict:
            metric_dict["test_" + metric_name] = []

    for metric_name in additional_metrics:
        if metric_name not in metric_dict:
            metric_dict[metric_name] = []

    return metric_dict


def update_metrics(
    metric_dict: Dict[str, List[Any]],
    model: Model,
    sp_exit_state: Dict[str, Any],
    train_data: Tuple[lab.Tensor, lab.Tensor],
    test_data: Tuple[lab.Tensor, lab.Tensor],
    metrics: Tuple[List[str], List[str], List[str]],
    train_objective: Optional[lab.Tensor] = None,
    train_grad: Optional[lab.Tensor] = None,
    batch_size: Optional[int] = None,
) -> Dict[str, List[Any]]:
    """Update a dictionary of metrics given a model, a training set, a test
    set, and a list of metrics to use.

    :param metric_dict: a dictionary used to record metric information during optimization. This dictionary should
        be initialize by calling 'init_metrics' before being passed to this function.
    :param model: the model for which to compute the metrics.
    :param sp_exit_state: the exit status of any sub-processes called by the optimizer.
    :param train_data: an (X,y) tuple containing the training dataset.
    :param test_data: an (X_test, y_test) tuple containing the test/validation set.
    :param metrics: a tuple of the form (train_metrics, test_metrics, additional_metrics)
        specifying the metrics to be computed on the training set, test set, and data-independent
        metrics.
    :param batch_size: the batch size to use when computing the objective.
        Defaults to `None' which indicates full-batch.
    :returns: metric_dict with an empty list at each training/test metric key.
    """

    train_metrics, test_metrics, additional_metrics = metrics

    # training metrics
    for metric_name in train_metrics:
        metric_dict = compute_metric(
            metric_name,
            metric_dict,
            "train_" + metric_name,
            model,
            sp_exit_state,
            train_data,
            train_objective,
            train_grad,
            batch_size=batch_size,
        )

    # test metrics
    model.eval()
    for metric_name in test_metrics:
        metric_dict = compute_metric(
            metric_name,
            metric_dict,
            "test_" + metric_name,
            model,
            sp_exit_state,
            test_data,
            batch_size=batch_size,
        )
    model.train()

    for metric_name in additional_metrics:
        metric_dict = compute_metric(
            metric_name,
            metric_dict,
            metric_name,
            model,
            sp_exit_state,
            train_data,
            batch_size=batch_size,
        )

    return metric_dict


def compute_metric(
    metric_name: str,
    metric_dict: Dict[str, Any],
    dict_key: str,
    model: Model,
    sp_exit_state: Dict[str, Any],
    data: Tuple[lab.Tensor, lab.Tensor],
    objective: Optional[lab.Tensor] = None,
    grad: Optional[lab.Tensor] = None,
    batch_size: Optional[int] = None,
) -> Any:
    """Lookup a metric by name and compute it for a given model and dataset.

    :param metric_name: the name of the metric to compute.
    :param metric_dict: a dictionary used to record metric information during optimization. This dictionary should
        be initialize by calling 'init_metrics' before being passed to this function.
    :param dict_key: the key at which the metric should be stored in 'metric_dict'.
    :param model: the model for which the metric should be computed.
    :param sp_exit_state: the exit status of any sub-processes called by the optimizer.
    :param data: an (X,y) tuple containing a training/validation/test set on which to compute the metric.
    :param batch_size: the batch size to use when computing the objective.
        Defaults to `None' which indicates full-batch.
    :returns: the value of the desired metric.
    """
    X, y = data
    metric = None

    if metric_name == "objective":
        if objective is None:
            objective = model.objective(X, y, batch_size=batch_size)
        metric = lab.to_scalar(objective)
    elif metric_name == "base_objective":
        objective = model.objective(
            X, y, batch_size=batch_size, ignore_lagrange_penalty=True
        )
        metric = lab.to_scalar(objective)
    elif metric_name == "squared_error":
        metric = lab.to_scalar(
            loss_fns.squared_error(model(X, batch_size=batch_size), y) / y.shape[0]
        )
    elif metric_name == "grad_norm":
        if grad is None:
            grad = model.grad(X, y, batch_size=batch_size)
        metric = lab.to_scalar(lab.sum(grad**2))
    elif metric_name == "binary_accuracy":
        metric = lab.to_scalar(
            lab.sum(lab.sign(model(X, batch_size=batch_size)) == y) / y.shape[0]
        )
    elif metric_name == "binned_accuracy":
        metric = lab.to_scalar(
            loss_fns.binned_accuracy(model(X, batch_size=batch_size), y, 10)
        )
    elif metric_name == "accuracy":
        if y.shape[1] > 1:
            metric = lab.to_scalar(
                loss_fns.accuracy(model(X, batch_size=batch_size), y)
            )
        else:
            metric = lab.to_scalar(
                lab.sum(lab.sign(model(X, batch_size=batch_size)) == y) / y.shape[0]
            )
    elif metric_name == "time_stamp":
        metric = timeit.default_timer()
    elif metric_name == "total_neurons":
        metric = model.p
    elif metric_name == "feature_sparsity":
        reduced_weights = model.weights
        feature_weights = lab.sum(
            lab.abs(reduced_weights),
            axis=tuple(range(len(reduced_weights.shape) - 1)),
        )
        # feature_weights = feature_weights + lab.sum(lab.abs(model.U), axis=-1)

        metric = lab.to_scalar(
            lab.sum(feature_weights == 0.0) / reduced_weights.shape[-1]
        )
    elif metric_name == "active_features":
        reduced_weights = model.weights
        feature_weights = lab.sum(
            lab.abs(reduced_weights),
            axis=tuple(range(len(reduced_weights.shape) - 1)),
        )
        # feature_weights = feature_weights + lab.sum(lab.abs(model.U), axis=-1)
        metric = lab.to_scalar(lab.sum(feature_weights != 0.0))
    elif metric_name == "group_sparsity":
        metric = lab.to_scalar(
            lab.sum(lab.sum(model.weights, axis=-1) == 0.0)
            / (lab.size(model.weights) / model.weights.shape[-1])
        )
    elif metric_name == "active_neurons":
        metric = lab.to_scalar(lab.sum(lab.sum(model.weights, axis=-1) != 0.0))
    elif metric_name == "sparsity":
        metric = lab.to_scalar(lab.sum(model.weights == 0) / lab.size(model.weights))
    elif metric_name == "group_norms":
        metric = lab.to_scalar(lab.sum(lab.sqrt(lab.sum(model.weights**2, axis=-1))))
    elif metric_name == "dual_param_norm":
        try:
            metric = lab.to_scalar(lab.sum(model.i_multipliers**2))
        except:
            metric = lab.tensor([0.0])
    elif metric_name == "constraint_gaps":
        try:
            e_gap, i_gap = model.constraint_gaps(X)
        except:
            e_gap = i_gap = lab.tensor([0.0])

        metric = lab.to_scalar(lab.sum(e_gap**2 + lab.smax(i_gap, 0) ** 2))
    elif metric_name == "lagrangian_grad":
        try:
            metric = lab.to_scalar(lab.sum(model.lagrangian_grad(X, y) ** 2))
        except:
            metric = 0.0
    elif metric_name == "num_backtracks":
        metric = sp_exit_state.get("attempts", 1) - 1
    elif metric_name == "sp_success":
        metric = sp_exit_state.get("success", True)
    elif metric_name == "step_size":
        metric = lab.to_scalar(sp_exit_state.get("step_size", 0.0))
    elif metric_name == "subproblem_metrics":
        for key, value in sp_exit_state.get("subproblem_metrics", {}).items():
            old_value = metric_dict.get(f"subproblem_{key}", [])
            metric_dict[f"subproblem_{key}"] = old_value + as_list(value)
    elif "nc_" in metric_name:
        nc_model = model

        # compute the non-convex model if one exists
<<<<<<< HEAD
        if isinstance(model, ConvexMLP):
            nc_model = get_nc_formulation(model)

            # strip off bias column
            if nc_model.bias:
                data = X[:, 0:-1], y

            # remove bias columns
            nc_model._to_lab_tensor()
=======
        if isinstance(model, DeepConvexMLP):
            nc_model = model
        elif isinstance(model, ConvexMLP):
            nc_model = sm.get_nc_formulation(model, remove_sparse=True)
>>>>>>> 79136f9f

        compute_metric(
            metric_name.split("nc_")[1],
            metric_dict,
            dict_key,
            nc_model,
            sp_exit_state,
            data,
            None,
            None,
            batch_size,
        )

    else:
        raise ValueError(
            f"Metric {metric_name} not recognized! Please register it in 'metrics.py'"
        )
    if metric is not None:
        metric_dict.get(dict_key, []).append(metric)

    return metric_dict<|MERGE_RESOLUTION|>--- conflicted
+++ resolved
@@ -7,6 +7,7 @@
 from typing import Any, Dict, List, Optional, Tuple
 
 import scnn.private.loss_functions as loss_fns
+import scnn.private.models.solution_mappings as sm
 import lab
 from scnn.private.models import AL_MLP, ConvexMLP, DeepConvexMLP
 from scnn.private.models.model import Model
@@ -310,22 +311,10 @@
         nc_model = model
 
         # compute the non-convex model if one exists
-<<<<<<< HEAD
-        if isinstance(model, ConvexMLP):
-            nc_model = get_nc_formulation(model)
-
-            # strip off bias column
-            if nc_model.bias:
-                data = X[:, 0:-1], y
-
-            # remove bias columns
-            nc_model._to_lab_tensor()
-=======
         if isinstance(model, DeepConvexMLP):
             nc_model = model
         elif isinstance(model, ConvexMLP):
             nc_model = sm.get_nc_formulation(model, remove_sparse=True)
->>>>>>> 79136f9f
 
         compute_metric(
             metric_name.split("nc_")[1],
